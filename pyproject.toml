[tool.poetry]
name = "cmlkit"
<<<<<<< HEAD
version = "2.0.0-alpha23"
=======
version = "2.0.0-alpha24"
>>>>>>> d149f151
description = "Machine learning tools for computational chemistry and condensed matter physics"
authors = ["Marcel Langer <dev@sirmarcel.com>"]
license = "MIT"
readme = "README.md"
repository = "https://github.com/sirmarcel/cmlkit"
keywords = ["machine learning", "physics", "optimization", "chemistry"]

[tool.poetry.dependencies]
python = ">=3.7"
hyperopt = "^0.1.2"
numpy = "^1.16"
ase = ">=3.18"
PyYAML = ">=6.0"
joblib = "^0.13"
pebble = "<=4.3.10"
dill = "^0.2"
son = "^0.4.0"

[tool.poetry.dev-dependencies]
nose = "*"
black = "19.3b0"

[build-system]
requires = ["poetry-core>=1.0.0"]
build-backend = "poetry.core.masonry.api"<|MERGE_RESOLUTION|>--- conflicted
+++ resolved
@@ -1,10 +1,6 @@
 [tool.poetry]
 name = "cmlkit"
-<<<<<<< HEAD
-version = "2.0.0-alpha23"
-=======
 version = "2.0.0-alpha24"
->>>>>>> d149f151
 description = "Machine learning tools for computational chemistry and condensed matter physics"
 authors = ["Marcel Langer <dev@sirmarcel.com>"]
 license = "MIT"
